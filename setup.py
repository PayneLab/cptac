from setuptools import setup
import os.path as path

# Get the path to our current directory
path_here = path.abspath(path.dirname(__file__))

# Get the package version from its universal storage location, cptac/version.py
version = {}
version_path = path.join(path_here, "cptac", "version.py")
with open(version_path) as fp:
	exec(fp.read(), version)

# Get the long description from the README file
readme_path = path.join(path_here, "README.md")
with open(readme_path) as readme_file:
    readme_text = readme_file.read()

setup(name='cptac',
	version=version['__version__'],
	description='Python packaging for CPTAC data',
	long_description=readme_text,
	long_description_content_type='text/markdown',
	url='http://github.com/PayneLab/cptac',
	author='Dr. Samuel Payne',
	author_email='sam_payne@byu.edu',
	license='Apache 2.0',
	packages=['cptac','cptac.algorithms'],
	install_requires=[
		'numpy>=1.16.3',
<<<<<<< HEAD
		'pandas==0.24.2',
=======
		'pandas==0.25.*',
>>>>>>> 9daccf6b
		'requests>=2.21.0',
		'beautifulsoup4>=4.7.1',
		'scipy>=1.2.1',
		'urllib3>=1.24.2',
	],
	classifiers=[
        'Development Status :: 4 - Beta',
        'Intended Audience :: Science/Research',
        'Topic :: Scientific/Engineering :: Bio-Informatics',
        'License :: OSI Approved :: Apache Software License',
	],
	keywords='bioinformatics cancer proteomics genomics open science open data',
	python_requires='>=3.6.*',
	zip_safe=False,
	include_package_data=True,
	project_urls={
	   'Documentation': 'https://github.com/PayneLab/cptac/tree/master/docs'
	},
	)<|MERGE_RESOLUTION|>--- conflicted
+++ resolved
@@ -27,11 +27,7 @@
 	packages=['cptac','cptac.algorithms'],
 	install_requires=[
 		'numpy>=1.16.3',
-<<<<<<< HEAD
-		'pandas==0.24.2',
-=======
 		'pandas==0.25.*',
->>>>>>> 9daccf6b
 		'requests>=2.21.0',
 		'beautifulsoup4>=4.7.1',
 		'scipy>=1.2.1',
