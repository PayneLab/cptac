--- conflicted
+++ resolved
@@ -261,13 +261,8 @@
 
         # Print password access only warning
         warnings.warn("The UcecConf data is currently strictly reserved for CPTAC investigators. Otherwise, you are not authorized to access these data. Additionally, even after these data become publicly available, they will be subject to a publication embargo (see https://proteomics.cancer.gov/data-portal/about/data-use-agreement or enter cptac.embargo() to open the webpage for more details).", PublicationEmbargoWarning, stacklevel=2)
-<<<<<<< HEAD
-
-    def get_CNV(self, algorithm=""):
-=======
         
     def get_CNV(self, algorithm):
->>>>>>> 0ec5f4cd
         if (not algorithm):
             message = ("Please specify which type of UcecConf CNV data you want: "
             "'log2ratio' or 'gistic'. i.e. get_CNV('gistic')")
@@ -279,12 +274,8 @@
         else: 
             message = ("Please specify a valid algorithm type for UcecConf CNV data: "
             "'log2ratio' or 'gistic'. i.e. get_CNV('gistic')")
-<<<<<<< HEAD
             raise InvalidParameterError(message)
 
     def how_to_cite(self):
         super().how_to_cite(cancer_type='endometrial confirmatory carcinoma', pmid='', unpublished=True)
         
-=======
-            return cptac.exceptions.InvalidParameterError(message)
->>>>>>> 0ec5f4cd
