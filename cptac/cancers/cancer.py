--- conflicted
+++ resolved
@@ -53,22 +53,9 @@
             'proteomics',
             'somatic_mutation_binary',
             'transcriptomics',
-<<<<<<< HEAD
-            'CNV_log2ratio',
-            'CNV_gistic',
-        ]
-=======
-            'deconvolution_cibersort',
-            'deconvolution_xcell',
-            'deconvolution',
-            'somatic_mutation',
-            'targeted_phosphoproteomcis',
-            'targeted_proteomics',
-            'tumor_purity',
             # 'CNV_log2ratio',
             # 'CNV_gistic'
              ]
->>>>>>> 6f084528
 
         self._valid_metadata_dfs = [
             "clinical",
