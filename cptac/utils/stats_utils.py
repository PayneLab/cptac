--- conflicted
+++ resolved
@@ -75,30 +75,28 @@
 '''
 
 def wrap_ttest(df, label_column, comparison_columns=None, alpha=.05, equal_var=True, return_all=False, correction_method='bonferroni', mincount=3, pval_return_corrected=True, quiet=False):
-<<<<<<< HEAD
-    '''Verify precondition that label column exists and has exactly 2 unique values'''
+    # Verify precondition that label column exists and has exactly 2 unique values
     label_values = df[label_column].unique()
     if len(label_values) != 2:
-        raise InvalidParameterError("Incorrectly Formatted Dataframe! Label column must have exactly 2 unique values.")
-
-    '''Partition dataframe into two sets, one for each of the two unique values from the label column'''
+        raise ValueError("Incorrectly Formatted Dataframe! Label column must have exactly 2 unique values.")
+
+    # Partition dataframe into two sets, one for each of the two unique values from the label column
     partition1 = df.loc[df[label_column] == label_values[0]]
     partition2 = df.loc[df[label_column] == label_values[1]]
 
-    '''If no comparison columns specified, use all columns except the specified labed column'''
+    # If no comparison columns specified, use all columns except the specified labed column
     if not comparison_columns:
         comparison_columns = list(df.columns)
         comparison_columns.remove(label_column)
 
-    '''Determine the number of real valued columns on which we will do t-tests'''
+    # Determine the number of real valued columns on which we will do t-tests
     number_of_comparisons = len(comparison_columns)
 
-    '''Store comparisons and p-values in two arrays'''
+    # Store comparisons and p-values in two arrays
     comparisons = []
     pvals = []
 
-    '''Loop through each comparison column, perform the t-test, and record the p-val'''
-
+    # Loop through each comparison column, perform the t-test, and record the p-val
     for column in comparison_columns:
         if len(partition1[column].dropna(axis=0)) <= mincount:
             continue
@@ -127,132 +125,37 @@
     if len(pvals) == 0: # None of the groups had enough members to pass the mincount
         raise InvalidParameterError("No groups had enough members to pass mincount; no tests run.")
 
-    '''Correct for multiple testing to determine if each comparison meets the new cutoff'''
+    # Correct for multiple testing to determine if each comparison meets the new cutoff
     results = statsmodels.stats.multitest.multipletests(pvals=pvals, alpha=alpha, method=correction_method)
     reject = results[0]
 
-    '''Format results in a pandas dataframe'''
+    # Format results in a pandas dataframe
     results_df = pd.DataFrame(columns=['Comparison','P_Value'])
 
-    '''If return all, add all comparisons and p-values to dataframe'''
+    # If return all, add all comparisons and p-values to dataframe
     if return_all:
         if pval_return_corrected:
             results_df['Comparison'] = comparisons
             results_df['P_Value'] = results[1]
 
-=======
-    try:
-        '''Verify precondition that label column exists and has exactly 2 unique values'''
-        label_values = df[label_column].unique()
-        if len(label_values) != 2:
-            print("Incorrectly Formatted Dataframe! Label column must have exactly 2 unique values.")
-            return None
-
-        '''Partition dataframe into two sets, one for each of the two unique values from the label column'''
-        partition1 = df.loc[df[label_column] == label_values[0]]
-        partition2 = df.loc[df[label_column] == label_values[1]]
-
-        '''If no comparison columns specified, use all columns except the specified labed column'''
-        if not comparison_columns:
-            comparison_columns = list(df.columns)
-            comparison_columns.remove(label_column)
-
-        '''Determine the number of real valued columns on which we will do t-tests'''
-        number_of_comparisons = len(comparison_columns)
-
-        '''Store comparisons and p-values in two arrays'''
-        comparisons = []
-        pvals = []
-
-        '''Loop through each comparison column, perform the t-test, and record the p-val'''
-
-        for column in comparison_columns:
-            if len(partition1[column].dropna(axis=0)) <= mincount:
-                continue
-            elif len(partition2[column].dropna(axis=0)) <= mincount:
-                continue
-            else:
-
-                group1 = partition1[column].dropna(axis=0)
-                group2 = partition2[column].dropna(axis=0)
-
-                if (np.std(group1) == 0 or np.std(group2) == 0) and not quiet:
-                    warnings.warn(f"At least one group for column {column} had a standard deviation of zero.", StDevWarning)
-
-                stat, pval = scipy.stats.ttest_ind(
-                    a=group1,
-                    b=group2, 
-                    equal_var=equal_var
-                )
-
-                if pd.notna(pval):
-                    comparisons.append(column)
-                    pvals.append(pval)
-                elif not quiet:
-                    warnings.warn(f"pval for column {column} was NaN. pval dropped.", PvalWarning)
-
-        if len(pvals) == 0: # None of the groups had enough members to pass the mincount
-            raise InvalidParameterError("No groups had enough members to pass mincount; no tests run.")
-
-        # Correct for multiple testing to determine if each comparison meets the new cutoff
-        results = statsmodels.stats.multitest.multipletests(pvals=pvals, alpha=alpha, method=correction_method)
-        reject = results[0]
-
-        # Format results in a pandas dataframe
-        results_df = pd.DataFrame(columns=['Comparison','P_Value'])
-
-        # If return all, add all comparisons and p-values to dataframe
-        if return_all:
-            if pval_return_corrected:
-                results_df['Comparison'] = comparisons
-                results_df['P_Value'] = results[1]
-
-            else:
-                results_df['Comparison'] = comparisons
-                results_df['P_Value'] = pvals
-
-        # Else only add significant comparisons
-        else:
-            for i in range(0, len(reject)):
-                if reject[i]:
-                    if pval_return_corrected:
-                        new_result = pd.DataFrame({'Comparison':comparisons[i],'P_Value':results[1][i]}, index=[0])
-                        results_df = pd.concat([results_df, new_result])
-                    else:
-                        new_result = pd.DataFrame({'Comparison':comparisons[i],'P_Value':pvals[i]}, index=[0])
-                        results_df = pd.concat([results_df, new_result])
-
-        # Sort dataframe by ascending p-value
-        results_df = results_df.sort_values(by='P_Value', ascending=True)
-        results_df = results_df.reset_index(drop=True)
-
-        # If results df is not empty, return it, else return None
-        if len(results_df) > 0:
-            return results_df
->>>>>>> 2256b46e
         else:
             results_df['Comparison'] = comparisons
             results_df['P_Value'] = pvals
 
-        '''Else only add significant comparisons'''
+    # Else only add significant comparisons
     else:
         for i in range(0, len(reject)):
             if reject[i]:
                 if pval_return_corrected:
-                    results_df = results_df.append({'Comparison':comparisons[i],'P_Value':results[1][i]}, ignore_index=True)
+                    new_result = pd.DataFrame({'Comparison':comparisons[i],'P_Value':results[1][i]}, index=[0])
+                    results_df = pd.concat([results_df, new_result])
                 else:
-                    results_df = results_df.append({'Comparison':comparisons[i],'P_Value':pvals[i]}, ignore_index=True)
-
-<<<<<<< HEAD
-
-    '''Sort dataframe by ascending p-value'''
+                    new_result = pd.DataFrame({'Comparison':comparisons[i],'P_Value':pvals[i]}, index=[0])
+                    results_df = pd.concat([results_df, new_result])
+
+    # Sort dataframe by ascending p-value
     results_df = results_df.sort_values(by='P_Value', ascending=True)
     results_df = results_df.reset_index(drop=True)
-=======
-    except:
-        print("Incorrectly Formatted Dataframe!")
-        return None
->>>>>>> 2256b46e
 
     return results_df
 
