#   Copyright 2018 Samuel Payne sam_payne@byu.edu
#   Licensed under the Apache License, Version 2.0 (the "License");
#   you may not use this file except in compliance with the License.
#   You may obtain a copy of the License at
#       http://www.apache.org/licenses/LICENSE-2.0
#   Unless required by applicable law or agreed to in writing, software
#   distributed under the License is distributed on an "AS IS" BASIS,
#   WITHOUT WARRANTIES OR CONDITIONS OF ANY KIND, either express or implied.
#   See the License for the specific language governing permissions and
#   limitations under the License.

from .pancandataset import PancanDataset

from .bcmgbm import BcmGbm
from .mssmclinical import MssmClinical
<<<<<<< HEAD
from .bcmgbm import BcmGbm
=======
>>>>>>> 7ec766d2
from .pdcgbm import PdcGbm
from .umichgbm import UmichGbm
from .washugbm import WashuGbm

SOURCES = [
    "bcmgbm",
    "mssmclinical",
    "pdcgbm"
    "umichgbm",
    "washugbm",
<<<<<<< HEAD
    "pdcgbm",
    "bcmgbm"
=======
>>>>>>> 7ec766d2
]

class PancanGbm(PancanDataset):

    def __init__(self, versions="latest", no_internet=False):
        """Load all the data sources with GBM data and provide an interface to them."""

        super().__init__(cancer_type="pancangbm", versions=versions, no_internet=no_internet)

<<<<<<< HEAD
        def get_version(source):
            if versions == "latest":
                return versions
            else:
                return versions[source]
            
        self._datasets["mssm"] = MssmClinical(no_internet=no_internet, version=get_version("mssm"), filter_type='pancangbm')
        self._datasets["bcm"] = BcmGbm(no_internet=no_internet, version=get_version("bcm"))
        self._datasets["pdc"] = PdcGbm(no_internet=no_internet, version=get_version("pdc"))
        self._datasets["umich"] = UmichGbm(no_internet=no_internet, version=get_version("umich"))
        self._datasets["washu"] = WashuGbm(no_internet=no_internet, version=get_version("washu"))
=======
        self._datasets["bcm"] = BcmGbm(no_internet=no_internet, version=self._get_version("bcm"))
        self._datasets["mssm"] = MssmClinical(no_internet=no_internet, version=self._get_version("mssm"), filter_type='pancangbm')
        self._datasets["pdc"] = PdcGbm(no_internet=no_internet, version=self._get_version("pdc"))
        self._datasets["umich"] = UmichGbm(no_internet=no_internet, version=self._get_version("umich"))
        self._datasets["washu"] = WashuGbm(no_internet=no_internet, version=self._get_version("washu"))
>>>>>>> 7ec766d2
<|MERGE_RESOLUTION|>--- conflicted
+++ resolved
@@ -13,10 +13,6 @@
 
 from .bcmgbm import BcmGbm
 from .mssmclinical import MssmClinical
-<<<<<<< HEAD
-from .bcmgbm import BcmGbm
-=======
->>>>>>> 7ec766d2
 from .pdcgbm import PdcGbm
 from .umichgbm import UmichGbm
 from .washugbm import WashuGbm
@@ -27,11 +23,6 @@
     "pdcgbm"
     "umichgbm",
     "washugbm",
-<<<<<<< HEAD
-    "pdcgbm",
-    "bcmgbm"
-=======
->>>>>>> 7ec766d2
 ]
 
 class PancanGbm(PancanDataset):
@@ -41,22 +32,8 @@
 
         super().__init__(cancer_type="pancangbm", versions=versions, no_internet=no_internet)
 
-<<<<<<< HEAD
-        def get_version(source):
-            if versions == "latest":
-                return versions
-            else:
-                return versions[source]
-            
-        self._datasets["mssm"] = MssmClinical(no_internet=no_internet, version=get_version("mssm"), filter_type='pancangbm')
-        self._datasets["bcm"] = BcmGbm(no_internet=no_internet, version=get_version("bcm"))
-        self._datasets["pdc"] = PdcGbm(no_internet=no_internet, version=get_version("pdc"))
-        self._datasets["umich"] = UmichGbm(no_internet=no_internet, version=get_version("umich"))
-        self._datasets["washu"] = WashuGbm(no_internet=no_internet, version=get_version("washu"))
-=======
         self._datasets["bcm"] = BcmGbm(no_internet=no_internet, version=self._get_version("bcm"))
         self._datasets["mssm"] = MssmClinical(no_internet=no_internet, version=self._get_version("mssm"), filter_type='pancangbm')
         self._datasets["pdc"] = PdcGbm(no_internet=no_internet, version=self._get_version("pdc"))
         self._datasets["umich"] = UmichGbm(no_internet=no_internet, version=self._get_version("umich"))
-        self._datasets["washu"] = WashuGbm(no_internet=no_internet, version=self._get_version("washu"))
->>>>>>> 7ec766d2
+        self._datasets["washu"] = WashuGbm(no_internet=no_internet, version=self._get_version("washu"))