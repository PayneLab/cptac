--- conflicted
+++ resolved
@@ -59,10 +59,6 @@
         latest_installed = get_latest_installed(dataset_path)
         if (index_latest == latest_installed) or (latest_installed is None):
             return index_latest
-<<<<<<< HEAD
-        else:
-            print(f"Ambiguous request for latest version. Latest version in index is {index_latest}, but latest version installed locally is {latest_installed}. To download the latest version in the index, run cptac.sync with '{index_latest}' as the version parameter. To run your function with the latest version that is installed locally, run the function with '{latest_installed}' as the version parameter.")
-=======
         else: # If their latest installed version is different from the latest version recorded in the index, then we don't know which one they meant when they passed "latest".
             print(f"You requested the latest version. Latest version is {index_latest}, which is not installed locally. To download it, run \"cptac.sync(dataset='{dataset}', version='{index_latest}')\".", end=' ') # Replace default newliine ending with a space, so the next message is continuous.
             
@@ -72,7 +68,6 @@
                 print(f"You will then be able to load the latest version by calling \"cptac.{dataset.title()}()\". Or, to instead load the older version that is already installed, call \"cptac.{dataset.title()}(version='{latest_installed}')\".")
             else:
                 print() # Print a newline to finish off the base error message, since we ended it without a newline in case we were going to print a more detailed message.
->>>>>>> 4f42dc79
             return None
     else:
         print(f"{version} is an invalid version for the {dataset} dataset. Valid versions: {', '.join(index.keys())}")
