--- conflicted
+++ resolved
@@ -25,20 +25,6 @@
 from cptac.exceptions import CptacError, CptacWarning, InvalidParameterError, NoInternetError, OldPackageVersionWarning
 
 # Dataset imports
-<<<<<<< HEAD
-from .brca import Brca
-from .ccrcc import Ccrcc
-from .colon import Colon
-from .endometrial import Endometrial
-from .gbm import Gbm
-from .hnscc import Hnscc
-from .lscc import Lscc
-from .luad import Luad
-from .ovarian import Ovarian
-from .pdac import Pdac
-from .ucecconf import UcecConf
-from .gbmconf import GbmConf
-=======
 from cptac.cancers.brca import Brca
 from cptac.cancers.ccrcc import Ccrcc
 from cptac.cancers.coad import Coad
@@ -73,7 +59,6 @@
 def get_source_options():
     df = __OPTIONS__.copy()
     return df["Sources"].unique()
->>>>>>> 2256b46e
 
 def list_datasets():
     """List all available datasets."""
