--- conflicted
+++ resolved
@@ -68,16 +68,6 @@
         Returns:
         pandas.core.frame.DataFrame: The selected columns from the dataframe.
         """
-<<<<<<< HEAD
-        regex = gene + "_.*" #set regular expression using specified gene
-        phosphosites = phosphoproteomics.filter(regex = (regex)) #find all columns that match the regular expression, aka, all phosphosites for the specified gene
-        if len(phosphosites.columns) == 0:
-            print("Gene",gene, "not found in phosphoproteomics data")
-        phosphosites.name = 'phosphosites_{}'.format(gene)
-        return phosphosites
-
-    def compare_phosphosites(self, proteomics, phosphoproteomics, gene):
-=======
         df = pd.DataFrame(index=omics_df.index) # Create an empty dataframe, which we'll fill with the columns we select using our genes, and then return.
         for gene in genes:
             selected = self.get_col_from_omics(omics_df, gene) # Get the columns for that gene from the dataframe
@@ -96,7 +86,6 @@
 
         Returns:
         pandas.core.frame.DataFrame: the columns from omics_df corresponding to the gene(s), as a dataframe.
->>>>>>> 5613671b
         """
         if isinstance(genes, str): # If it's a single gene, feed it to the proper function
             return self.get_col_from_omics(omics_df, genes)
@@ -308,23 +297,7 @@
                 if show_location:
                     merge = merge.fillna(value={location_col:'No_mutation'}) # If there's no location, there wasn't a mutation--make it easier for people to understand what that means.
                 else:
-<<<<<<< HEAD
-                    columns = list(phosphosites.columns)
-                    columns.append("Mutation")
-                    columns.append("Sample_Status")
-                    merged_somatic_full = self.merge_somatic(somatic, somaticGene, phosphosites)
-                    merged_somatic = merged_somatic_full[columns]
-                    merged_somatic.name = merged_somatic_full.name
-        else:
-            print("Gene", omicsGene, "not found in", omics.name,"data")
-            return
-        if merged_somatic is None:
-            return
-        merged_somatic = merged_somatic.rename(columns={omicsGene:omicsGene + '_omics', 'Mutation':somaticGene + '_Mutation', 'Location':somaticGene + '_Location'}) # Add the gene name to the column headers, so that it's clear which gene the data is for.
-        return merged_somatic
-=======
                     merge = merge.drop(columns=[location_col]) # Drop the location column, if the caller wanted us to.
 
             merge.name = "{}, with {}".format(omics.name, mutations.name) # Give it a name identifying the data in it
-            return merge
->>>>>>> 5613671b
+            return merge