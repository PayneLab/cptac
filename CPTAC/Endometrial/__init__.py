--- conflicted
+++ resolved
@@ -482,23 +482,6 @@
     #TODO implement
     return Utilities().convert(snp_or_sap)
 
-<<<<<<< HEAD
-    Returns
-    Dataframe with specififed column from molecular dataframe added to specified datafarme (i.e., proteomics) for comparison and easy plotting
-    """
-    return Utilities().compare_derived_molecular(derived_molecular, omics_data, molecular_col)
-def compare_phosphosites(gene):
-    """
-    Parameters
-    gene: proteomics gene to query phosphoproteomics dataframe
-
-    Searches for any phosphosites on the gene provided
-
-    Returns
-    Dataframe with a column from proteomics for the gene specified, as well as columns for all phosphoproteomics columns beginning with the specified gene
-    """
-    return Utilities().compare_phosphosites(proteomics, phosphoproteomics, gene)
-=======
 def compare_omics(omics_df1, omics_df2, cols1=None, cols2=None):
     """Take specified column(s) from one omics dataframe, and merge with specified columns(s) from another omics dataframe.
 
@@ -633,7 +616,7 @@
     """
     print("Opening help.txt in web browser...")
     webbrowser.open("https://github.com/PayneLab/CPTAC/blob/master/doc/help.txt")
->>>>>>> 5613671b
+
 def embargo():
     """
     Parameters
